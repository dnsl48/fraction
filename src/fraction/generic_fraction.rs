use crate::fraction::Sign;
use crate::{
    display, Bounded, CheckedAdd, CheckedDiv, CheckedMul, CheckedSub, FromPrimitive, Integer, Num,
    One, ParseRatioError, Ratio, Signed, ToPrimitive, Zero,
};
#[cfg(feature = "with-bigint")]
use crate::{BigInt, BigUint};
use error::ParseError;
use std::iter::{Product, Sum};

use generic::{read_generic_integer, GenericInteger};

use std::cmp::{Eq, Ordering, PartialEq, PartialOrd};
use std::hash::{Hash, Hasher};
use std::num::FpCategory;
use std::ops::{Add, Mul, Neg};

use std::f64;
use std::fmt;
use std::str::FromStr;

/// Generic implementation of the fraction type
///
/// # Examples
///
/// ```
/// use fraction::GenericFraction;
///
/// type F = GenericFraction<u8>;
///
/// let first = F::new (1u8, 2u8);
/// let second = F::new (2u8, 8u8);
///
/// assert_eq! (first + second, F::new (3u8, 4u8));
/// ```
///
///
/// Since GenericFraction keeps its sign explicitly and independently of the numerics,
/// it is not recommended to use signed types, although it's completely valid with the cost of target type capacity.
///
/// ```
/// use fraction::GenericFraction;
///
/// type F = GenericFraction<i8>;
///
/// let first = F::new (1, 2);
/// let second = F::new (2, 8);
///
/// assert_eq! (first + second, F::new (3, 4));
/// ```
#[derive(Clone, Debug)]
#[cfg_attr(feature = "with-serde-support", derive(Serialize, Deserialize))]
pub enum GenericFraction<T>
where
    T: Clone + Integer,
{
    Rational(Sign, Ratio<T>),
    Infinity(Sign),
    NaN,
}

/// Copy semantics to be applied for the target type, but only if T also has it.
impl<T> Copy for GenericFraction<T> where T: Copy + Integer {}

impl<T> Default for GenericFraction<T>
where
    T: Clone + Integer,
{
    fn default() -> Self {
        Self::zero()
    }
}

impl<T> FromStr for GenericFraction<T>
where
    T: Clone + Integer + CheckedAdd + CheckedMul,
{
    type Err = ParseError;

    fn from_str(src: &str) -> Result<Self, Self::Err> {
        let (sign, start) = if src.starts_with('-') {
            (Sign::Minus, 1)
        } else if src.starts_with('+') {
            (Sign::Plus, 1)
        } else {
            (Sign::Plus, 0)
        };

        if let Some(split_idx) = src.find('.') {
            let who = &src[start..split_idx];

            let mut num = match T::from_str_radix(who, 10) {
                Err(_) => return Err(ParseError::ParseIntError),
                Ok(value) => value,
            };

            // skip trailing zeros
            let len = src[split_idx + 1..].trim_end_matches('0').len();
            let fra = if len > 0 {
                let p = T::from_str_radix(&src[split_idx + 1..split_idx + 1 + len], 10);
                match p {
                    Err(_) => return Err(ParseError::ParseIntError),
                    Ok(value) => value,
                }
            } else {
                T::zero()
            };

            let mut den = T::one();

            if len > 0 {
                let mut t10 = T::one();
                for _ in 0..9 {
                    t10 = if let Some(t10) = t10.checked_add(&den) {
                        t10
                    } else {
                        return Err(ParseError::OverflowError);
                    };
                }

                for _ in 0..len {
                    num = if let Some(num) = num.checked_mul(&t10) {
                        num
                    } else {
                        return Err(ParseError::OverflowError);
                    };
                    den = if let Some(den) = den.checked_mul(&t10) {
                        den
                    } else {
                        return Err(ParseError::OverflowError);
                    };
                }
            }

            let num = if let Some(num) = num.checked_add(&fra) {
                num
            } else {
                return Err(ParseError::OverflowError);
            };

            Ok(GenericFraction::Rational(sign, Ratio::new(num, den)))
        } else if let Some(split_idx) = src.find('/') {
            let num = match T::from_str_radix(&src[start..split_idx], 10) {
                Ok(value) => value,
                Err(_) => return Err(ParseError::ParseIntError),
            };
            let den = match T::from_str_radix(&src[split_idx + 1..], 10) {
                Ok(value) => value,
                Err(_) => return Err(ParseError::ParseIntError),
            };

            Ok(GenericFraction::Rational(sign, Ratio::new(num, den)))
        } else {
            let num = match T::from_str_radix(&src[start..], 10) {
                Ok(value) => value,
                Err(_) => return Err(ParseError::ParseIntError),
            };

            Ok(GenericFraction::Rational(sign, Ratio::new(num, T::one())))
        }
    }
}

impl<T> GenericFraction<T>
where
    T: Clone + Integer,
{
    /// Constructs a new fraction with the specified numerator and denominator
    /// Handles gracefully signed integers even if the storage type is unsigned and vise versa
    /// The arguments can be of any integer types imlementing the necessary traits
    ///
    /// # Examples
    ///
    /// ```
    /// use fraction::{GenericFraction, Sign};
    /// type F = GenericFraction<u16>;
    ///
    /// let f12 = F::new_generic(Sign::Plus, 1i8, 2u8).unwrap();
    /// let f34 = F::new_generic(Sign::Plus, 3i16, 4u32).unwrap();
    /// let f56 = F::new_generic(Sign::Plus, 5i64, 6u128).unwrap();
    /// let f78 = F::new_generic(Sign::Plus, 7usize, 8isize).unwrap();
    ///
    /// assert_eq! ((*f12.numer().unwrap(), *f12.denom().unwrap()), (1u16, 2u16));
    /// assert_eq! ((*f34.numer().unwrap(), *f34.denom().unwrap()), (3u16, 4u16));
    /// assert_eq! ((*f56.numer().unwrap(), *f56.denom().unwrap()), (5u16, 6u16));
    /// assert_eq! ((*f78.numer().unwrap(), *f78.denom().unwrap()), (7u16, 8u16));
    /// ````
    pub fn new_generic<N, D>(sign: Sign, num: N, den: D) -> Option<GenericFraction<T>>
    where
        N: GenericInteger + PartialOrd,
        D: GenericInteger + PartialOrd,
        T: GenericInteger,
    {
        let (ns, num): (Sign, T) = read_generic_integer(num)?;
        let (ds, den): (Sign, T) = read_generic_integer(den)?;

        let sign = ns * ds * sign;

        Some(Self::_new(sign, num, den))
    }

    fn _new<N, D>(sign: Sign, num: N, den: D) -> GenericFraction<T>
    where
        N: Into<T>,
        D: Into<T>,
    {
        let num: T = num.into();
        let den: T = den.into();

        if den.is_zero() {
            if num.is_zero() {
                GenericFraction::NaN
            } else {
                GenericFraction::Infinity(sign)
            }
        } else {
            GenericFraction::Rational(sign, Ratio::new(num, den))
        }
    }

    /// Constructs a new fraction with the specified numerator and denominator
    ///
    /// The arguments must me either of `T` type, or implement `Into<T>` trait.
    ///
    /// # Examples
    ///
    /// ```
    /// use fraction::GenericFraction;
    /// type F = GenericFraction<u16>;
    ///
    /// let _f = F::new(1u8, 2u16);
    /// ```
    pub fn new<N, D>(num: N, den: D) -> GenericFraction<T>
    where
        N: Into<T>,
        D: Into<T>,
    {
        Self::_new(Sign::Plus, num, den)
    }

    /// Constructs a new negative fraction with the specified numerator and denominator
    ///
    /// The arguments must be either of `T` type, or implement `Into<T>` trait.
    ///
    /// # Examples
    ///
    /// ```
    /// use fraction::GenericFraction;
    /// type F = GenericFraction<u16>;
    ///
    /// let _f = F::new_neg (1u8, 2u16);
    /// ```
    pub fn new_neg<N, D>(num: N, den: D) -> GenericFraction<T>
    where
        N: Into<T>,
        D: Into<T>,
    {
        Self::_new(Sign::Minus, num, den)
    }

    /// Constructs a new fraction without types casting, checking for denom == 0 and reducing numbers.
    ///
    /// You must be careful with this function because all the other functionality parts rely on the
    /// numbers to be reduced. That said, in the normal case 2/4 has to be reduced to 1/2, but it will not
    /// happen with new_raw.
    ///
    /// # Examples
    ///
    /// ```
    /// use fraction::GenericFraction;
    /// type F = GenericFraction<u8>;
    ///
    /// let _f = F::new_raw (1u8, 2u8);
    /// ```
    pub const fn new_raw(num: T, den: T) -> GenericFraction<T> {
        GenericFraction::Rational(Sign::Plus, Ratio::new_raw(num, den))
    }

    /// The same as [fn new_raw](enum.GenericFraction.html#method.new_raw), but allows explicitly set sign.
    ///
    /// # Examples
    ///
    /// ```
    /// use fraction::{GenericFraction, Sign};
    /// type F = GenericFraction<u8>;
    ///
    /// let _f = F::new_raw_signed(Sign::Minus, 1u8, 2u8);
    /// ```
    pub const fn new_raw_signed(sign: Sign, num: T, den: T) -> GenericFraction<T> {
        GenericFraction::Rational(sign, Ratio::new_raw(num, den))
    }

    /// Returns a reference to the numerator value
    ///
    /// # Examples
    ///
    /// ```
    /// use fraction::GenericFraction;
    /// type F = GenericFraction<u8>;
    ///
    /// let fra = F::new (5u8, 6u8);
    /// assert_eq! (5, *fra.numer ().unwrap ());
    /// ```
    pub const fn numer(&self) -> Option<&T> {
        match *self {
            GenericFraction::Rational(_, ref r) => Some(r.numer()),
            _ => None,
        }
    }

    /// Returns a reference to the denominator value
    ///
    /// # Examples
    ///
    /// ```
    /// use fraction::GenericFraction;
    /// type F = GenericFraction<u8>;
    ///
    /// let fra = F::new (5u8, 6u8);
    /// assert_eq! (6, *fra.denom ().unwrap ());
    /// ```
    pub const fn denom(&self) -> Option<&T> {
        match *self {
            GenericFraction::Rational(_, ref r) => Some(r.denom()),
            _ => None,
        }
    }

    /// Returns a reference to the sign value
    ///
    /// # Examples
    ///
    /// ```
    /// use fraction::{ GenericFraction, Sign };
    /// type F = GenericFraction<u8>;
    ///
    ///
    /// let fra = F::new (5u8, 6u8);
    /// assert_eq! (Sign::Plus, fra.sign ().unwrap ());
    ///
    /// let fra = F::new_neg (5u8, 6u8);
    /// assert_eq! (Sign::Minus, fra.sign ().unwrap ());
    ///
    ///
    /// let fra = F::infinity ();
    /// assert_eq! (Sign::Plus, fra.sign ().unwrap ());
    ///
    /// let fra = F::neg_infinity ();
    /// assert_eq! (Sign::Minus, fra.sign ().unwrap ());
    ///
    ///
    /// let fra = F::nan ();
    /// assert_eq! (None, fra.sign ());
    /// ```
    pub const fn sign(&self) -> Option<Sign> {
        match self {
            GenericFraction::Rational(s, _) => Some(*s),
            GenericFraction::Infinity(s) => Some(*s),
            _ => None,
        }
    }

    /// Generates a GenericFraction<T> from GenericFraction<F>
    /// where T: From<F>
    ///
    /// ```
    /// use fraction::{ Fraction, GenericFraction };
    /// type F8 = GenericFraction<u8>;
    ///
    /// let fra8 = F8::new (5u8, 6u8);
    /// assert_eq! (Fraction::new (5u64, 6u64), Fraction::from_fraction(fra8));
    /// ```
    pub fn from_fraction<F>(from: GenericFraction<F>) -> GenericFraction<T>
    where
        T: From<F>,
        F: Clone + Integer,
    {
        match from {
            GenericFraction::NaN => GenericFraction::NaN,
            GenericFraction::Infinity(sign) => GenericFraction::Infinity(sign),
            GenericFraction::Rational(sign, ratio) => {
                let (num, den): (F, F) = ratio.into();
                GenericFraction::Rational(sign, Ratio::new_raw(T::from(num), T::from(den)))
            }
        }
    }

    /// Generates a GenericFraction<I> from GenericFraction<T>
    /// where T: Into<I>
    ///
    /// ```
    /// use fraction::{ Fraction, GenericFraction };
    /// type F8 = GenericFraction<u8>;
    ///
    /// let fra8 = F8::new (5u8, 6u8);
    /// assert_eq! (Fraction::new (5u64, 6u64), fra8.into_fraction());
    /// ```
    pub fn into_fraction<I>(self) -> GenericFraction<I>
    where
        T: Into<I>,
        I: Clone + Integer,
    {
        match self {
            GenericFraction::NaN => GenericFraction::NaN,
            GenericFraction::Infinity(sign) => GenericFraction::Infinity(sign),
            GenericFraction::Rational(sign, ratio) => {
                let (num, den): (T, T) = ratio.into();
                GenericFraction::Rational(sign, Ratio::new_raw(num.into(), den.into()))
            }
        }
    }
}

impl<T: Bounded + Clone + Integer> Bounded for GenericFraction<T> {
    fn min_value() -> Self {
        let one = T::one();
        let max = T::max_value();

        GenericFraction::Rational(Sign::Minus, Ratio::new(max, one))
    }

    fn max_value() -> Self {
        let one = T::one();
        let max = T::max_value();

        GenericFraction::Rational(Sign::Plus, Ratio::new(max, one))
    }
}

impl<T: Clone + Integer> PartialEq for GenericFraction<T> {
    fn eq(&self, other: &Self) -> bool {
        match (self, other) {
            (GenericFraction::NaN, GenericFraction::NaN) => true,
            (GenericFraction::Infinity(sign), GenericFraction::Infinity(osign)) => sign == osign,
            (
                GenericFraction::Rational(ref ls, ref l),
                GenericFraction::Rational(ref rs, ref r),
            ) => {
                if ls == rs {
                    l.eq(r)
                } else {
                    l.is_zero() && r.is_zero()
                }
            }
            _ => false,
        }
    }
}

impl<T: Clone + Integer + Hash> Hash for GenericFraction<T> {
    fn hash<H: Hasher>(&self, state: &mut H) {
        match self {
            GenericFraction::NaN => state.write_u8(0u8),
            GenericFraction::Infinity(sign) => {
                if let Sign::Plus = sign {
                    state.write_u8(1u8)
                } else {
                    state.write_u8(2u8)
                }
            }
            GenericFraction::Rational(sign, ratio) => {
                if *sign == Sign::Plus || ratio.is_zero() {
                    state.write_u8(3u8);
                } else {
                    state.write_u8(4u8);
                }

                ratio.hash(state);
            }
        }
    }
}

impl<T: Clone + Integer> Eq for GenericFraction<T> {}

impl<T: Clone + Integer> PartialOrd for GenericFraction<T> {
    fn partial_cmp(&self, other: &Self) -> Option<Ordering> {
        match *self {
            GenericFraction::NaN => None,
            GenericFraction::Infinity(sign) => match *other {
                GenericFraction::NaN => None,
                GenericFraction::Infinity(osign) => sign.partial_cmp(&osign),
                GenericFraction::Rational(_, _) => {
                    if sign == Sign::Plus {
                        Some(Ordering::Greater)
                    } else {
                        Some(Ordering::Less)
                    }
                }
            },
            GenericFraction::Rational(ref ls, ref l) => match *other {
                GenericFraction::NaN => None,
                GenericFraction::Infinity(rs) => {
                    if rs == Sign::Plus {
                        Some(Ordering::Less)
                    } else {
                        Some(Ordering::Greater)
                    }
                }
                GenericFraction::Rational(ref rs, ref r) => {
                    if ls == rs {
                        match *ls {
                            Sign::Plus => l.partial_cmp(r),
                            Sign::Minus => r.partial_cmp(l),
                        }
                    } else if l.is_zero() && r.is_zero() {
                        Some(Ordering::Equal)
                    } else if *ls == Sign::Minus {
                        Some(Ordering::Less)
                    } else {
                        Some(Ordering::Greater)
                    }
                }
            },
        }
    }
}

impl<T: Clone + Integer> Ord for GenericFraction<T> {
    fn cmp(&self, other: &Self) -> Ordering {
<<<<<<< HEAD
        if *self == GenericFraction::NaN {
            if *other == GenericFraction::NaN {
               Ordering::Equal
            } else {
                Ordering::Less
            }
        } else if *other == GenericFraction::NaN {
            Ordering::Greater
        } else {
            self.partial_cmp(other).expect("Well when I wrote this the only way partial_cmp() would return None was if one of the argument was NaN, which they weren't in this case.")        
=======
        match (self, other) {
            (GenericFraction::NaN, GenericFraction::NaN) => Ordering::Equal,
            (GenericFraction::NaN, _) => Ordering::Less,
            (_, GenericFraction::NaN) => Ordering::Greater,
            (_, _) => self
                .partial_cmp(other)
                .expect("All NaN has been tested above"),
>>>>>>> 538334dc
        }
    }
}

impl<T: Clone + Integer> Neg for GenericFraction<T> {
    type Output = GenericFraction<T>;

    fn neg(self) -> Self {
        match self {
            GenericFraction::NaN => self,
            GenericFraction::Infinity(sign) => GenericFraction::Infinity(-sign),
            GenericFraction::Rational(s, r) => {
                if r.is_zero() {
                    GenericFraction::Rational(Sign::Plus, r)
                } else {
                    GenericFraction::Rational(s.neg(), r)
                }
            }
        }
    }
}

impl<'a, T: Clone + Integer> Neg for &'a GenericFraction<T> {
    type Output = GenericFraction<T>;

    fn neg(self) -> Self::Output {
        match *self {
            GenericFraction::NaN => GenericFraction::nan(),
            GenericFraction::Infinity(sign) => GenericFraction::Infinity(-sign),
            GenericFraction::Rational(s, ref r) => {
                if r.is_zero() {
                    GenericFraction::Rational(Sign::Plus, r.clone())
                } else {
                    GenericFraction::Rational(-s, r.clone())
                }
            }
        }
    }
}

impl<T: Clone + Integer> Sum for GenericFraction<T> {
    fn sum<I: Iterator<Item = Self>>(iter: I) -> Self {
        iter.fold(GenericFraction::<T>::zero(), Add::add)
    }
}

impl<'a, T: 'a + Clone + Integer> Sum<&'a GenericFraction<T>> for GenericFraction<T> {
    fn sum<I: Iterator<Item = &'a Self>>(iter: I) -> Self {
        #[allow(clippy::redundant_closure)]
        iter.fold(GenericFraction::<T>::zero(), |ref s, x| Add::add(s, x))
    }
}

impl<T: Clone + Integer> Product for GenericFraction<T> {
    fn product<I: Iterator<Item = Self>>(iter: I) -> Self {
        iter.fold(GenericFraction::<T>::one(), Mul::mul)
    }
}

impl<'a, T: 'a + Clone + Integer> Product<&'a GenericFraction<T>> for GenericFraction<T> {
    fn product<I: Iterator<Item = &'a Self>>(iter: I) -> Self {
        #[allow(clippy::redundant_closure)]
        iter.fold(GenericFraction::<T>::one(), |ref s, x| Mul::mul(s, x))
    }
}

impl<T: Clone + Integer> Zero for GenericFraction<T> {
    fn zero() -> Self {
        GenericFraction::Rational(Sign::Plus, Ratio::zero())
    }

    fn is_zero(&self) -> bool {
        match *self {
            GenericFraction::Rational(_, ref r) => r.is_zero(),
            _ => false,
        }
    }
}

impl<T: Clone + Integer> One for GenericFraction<T> {
    fn one() -> Self {
        GenericFraction::Rational(Sign::Plus, Ratio::one())
    }
}

impl<T: Clone + Integer> Num for GenericFraction<T> {
    type FromStrRadixErr = ParseRatioError;

    fn from_str_radix(str: &str, radix: u32) -> Result<Self, Self::FromStrRadixErr> {
        if let Some(rem) = str.strip_prefix('-') {
            Ratio::from_str_radix(rem, radix)
                .map(|ratio| GenericFraction::Rational(Sign::Minus, ratio))
        } else if let Some(rem) = str.strip_prefix('+') {
            Ratio::from_str_radix(rem, radix)
                .map(|ratio| GenericFraction::Rational(Sign::Plus, ratio))
        } else {
            Ratio::from_str_radix(str, radix)
                .map(|ratio| GenericFraction::Rational(Sign::Plus, ratio))
        }
    }
}

impl<T: Clone + Integer> Signed for GenericFraction<T> {
    fn abs(&self) -> Self {
        GenericFraction::abs(self)
    }

    fn abs_sub(&self, other: &Self) -> Self {
        match *self {
            GenericFraction::NaN => GenericFraction::NaN,
            GenericFraction::Infinity(sign) => match *other {
                GenericFraction::NaN => GenericFraction::NaN,
                GenericFraction::Infinity(osign) => {
                    if sign == Sign::Minus || osign == Sign::Plus {
                        GenericFraction::zero()
                    } else {
                        GenericFraction::Infinity(Sign::Plus)
                    }
                }
                GenericFraction::Rational(_, _) => {
                    if sign == Sign::Plus {
                        GenericFraction::Infinity(sign)
                    } else {
                        GenericFraction::zero()
                    }
                }
            },
            GenericFraction::Rational(sign, ref l) => match *other {
                GenericFraction::NaN => GenericFraction::NaN,
                GenericFraction::Infinity(osign) => {
                    if osign == Sign::Plus {
                        GenericFraction::zero()
                    } else if sign == Sign::Minus {
                        GenericFraction::Infinity(Sign::Minus)
                    } else {
                        GenericFraction::Infinity(Sign::Plus)
                    }
                }
                GenericFraction::Rational(_, ref r) => {
                    if l < r {
                        GenericFraction::Rational(Sign::Plus, r - l)
                    } else {
                        GenericFraction::Rational(Sign::Plus, l - r)
                    }
                }
            },
        }
    }

    fn signum(&self) -> Self {
        GenericFraction::signum(self)
    }

    fn is_positive(&self) -> bool {
        GenericFraction::is_sign_positive(self)
    }

    fn is_negative(&self) -> bool {
        GenericFraction::is_sign_negative(self)
    }
}

impl<T: Clone + Integer + PartialEq + ToPrimitive> ToPrimitive for GenericFraction<T> {
    fn to_i64(&self) -> Option<i64> {
        match *self {
            GenericFraction::NaN => None,
            GenericFraction::Infinity(_) => None,
            GenericFraction::Rational(sign, ref r) if *r.denom() == T::one() => {
                if let Some(n) = r.numer().to_i64() {
                    if sign == Sign::Minus {
                        Some(-n)
                    } else {
                        Some(n)
                    }
                } else {
                    None
                }
            }
            _ => None,
        }
    }

    fn to_u64(&self) -> Option<u64> {
        match *self {
            GenericFraction::NaN => None,
            GenericFraction::Infinity(_) => None,
            GenericFraction::Rational(sign, ref r) if *r.denom() == T::one() => {
                if sign == Sign::Minus {
                    None
                } else {
                    r.numer().to_u64()
                }
            }
            _ => None,
        }
    }

    fn to_f64(&self) -> Option<f64> {
        match *self {
            GenericFraction::NaN => Some(f64::NAN),
            GenericFraction::Infinity(sign) => Some(if sign == Sign::Minus {
                f64::NEG_INFINITY
            } else {
                f64::INFINITY
            }),
            GenericFraction::Rational(sign, ref r) => r
                .numer()
                .to_f64()
                .and_then(|n| r.denom().to_f64().map(|d| n / d))
                .map(|x| if sign == Sign::Minus { -x } else { x }),
        }
    }
}

impl<T: Clone + Integer> GenericFraction<T> {
    /// Returns NaN value
    ///
    /// # Examples
    ///
    /// ```
    /// use fraction::GenericFraction;
    /// type F = GenericFraction<u8>;
    ///
    /// assert_eq! (F::nan (), F::new (0, 0));
    /// ```
    pub const fn nan() -> Self {
        GenericFraction::NaN
    }

    /// Returns positive Infinity value
    ///
    /// # Examples
    ///
    /// ```
    /// use fraction::GenericFraction;
    /// type F = GenericFraction<u8>;
    ///
    /// assert_eq! (F::infinity (), F::new (1, 0));
    /// ```
    pub const fn infinity() -> Self {
        GenericFraction::Infinity(Sign::Plus)
    }

    /// Returns negative Infinity value
    ///
    /// # Examples
    ///
    /// ```
    /// use fraction::GenericFraction;
    /// type F = GenericFraction<u8>;
    ///
    /// assert_eq! (F::neg_infinity (), F::new_neg (1, 0));
    /// ```
    pub const fn neg_infinity() -> Self {
        GenericFraction::Infinity(Sign::Minus)
    }

    /// Returns zero with negative sign
    ///
    /// # Examples
    ///
    /// ```
    /// use fraction::GenericFraction;
    /// type F = GenericFraction<u8>;
    ///
    /// assert_eq! (F::neg_zero (), F::new_neg (0, 1));
    /// ```
    pub fn neg_zero() -> Self {
        GenericFraction::Rational(Sign::Minus, Ratio::zero())
    }

    /// Returns minimal value greater than zero
    ///
    /// # Examples
    ///
    /// ```
    /// use fraction::GenericFraction;
    /// type F8 = GenericFraction<u8>;
    /// type F16 = GenericFraction<u16>;
    ///
    /// assert_eq! (F8::min_positive_value (), F8::new (1u8, 255u8));
    /// assert_eq! (F16::min_positive_value (), F16::new (1u16, 65535u16));
    /// ```
    pub fn min_positive_value() -> Self
    where
        T: Bounded,
    {
        GenericFraction::Rational(Sign::Plus, Ratio::new(T::one(), T::max_value()))
    }

    /// Returns true if the value is NaN
    ///
    /// # Examples
    ///
    /// ```
    /// use fraction::GenericFraction;
    /// type F = GenericFraction<u8>;
    ///
    /// assert! (F::nan ().is_nan ());
    /// assert! (F::new (0, 0).is_nan ());
    /// ```
    pub const fn is_nan(&self) -> bool {
        matches!(*self, GenericFraction::NaN)
    }

    /// Returns true if the value is Infinity (does not matter positive or negative)
    ///
    /// # Examples
    ///
    /// ```
    /// use fraction::GenericFraction;
    /// type F = GenericFraction<u8>;
    ///
    /// assert! (F::infinity ().is_infinite ());
    /// assert! (F::new (1u8, 0).is_infinite ());
    /// assert! (F::new_neg (1u8, 0).is_infinite ());
    /// ```
    pub const fn is_infinite(&self) -> bool {
        matches!(*self, GenericFraction::Infinity(_))
    }

    /// Returns true if the value is not Infinity (does not matter positive or negative)
    ///
    /// # Examples
    ///
    /// ```
    /// use fraction::GenericFraction;
    /// type F = GenericFraction<u8>;
    ///
    /// assert! (! F::infinity ().is_finite ());
    /// assert! (! F::new (1u8, 0).is_finite ());
    /// assert! (! F::new_neg (1u8, 0).is_finite ());
    /// ```
    pub const fn is_finite(&self) -> bool {
        !matches!(*self, GenericFraction::Infinity(_))
    }

    /// Returns true if the number is neither zero, Infinity or NaN
    ///
    /// # Examples
    ///
    /// ```
    /// use fraction::GenericFraction;
    /// type F = GenericFraction<u8>;
    ///
    /// assert! (! F::nan ().is_normal ());
    /// assert! (! F::infinity ().is_normal ());
    /// assert! (! F::neg_infinity ().is_normal ());
    /// assert! (! F::new (0, 1u8).is_normal ());
    /// assert! (! F::neg_zero ().is_normal ());
    /// ```
    pub fn is_normal(&self) -> bool {
        match *self {
            GenericFraction::Rational(_, ref v) => !v.is_zero(),
            _ => false,
        }
    }

    /// Returns the floating point category of the number
    ///
    /// # Examples
    ///
    /// ```
    /// use std::num::FpCategory;
    /// use fraction::GenericFraction;
    /// type F = GenericFraction<u8>;
    ///
    /// assert_eq! (F::nan ().classify (), FpCategory::Nan);
    /// assert_eq! (F::infinity ().classify (), FpCategory::Infinite);
    /// assert_eq! (F::new (0, 1u8).classify (), FpCategory::Zero);
    /// assert_eq! (F::new (1u8, 1u8).classify (), FpCategory::Normal);
    /// ```
    pub fn classify(&self) -> FpCategory {
        match *self {
            GenericFraction::NaN => FpCategory::Nan,
            GenericFraction::Infinity(_) => FpCategory::Infinite,
            GenericFraction::Rational(_, ref v) if v.is_zero() => FpCategory::Zero,
            _ => FpCategory::Normal,
        }
    }

    /// Returns the largest integer less than or equal to the value
    ///
    /// # Examples
    ///
    /// ```
    /// use fraction::GenericFraction;
    /// type F = GenericFraction<u8>;
    ///
    /// assert_eq! (F::new (7u8, 5u8).floor (), F::new (5u8, 5u8));
    /// ```
    pub fn floor(&self) -> Self {
        match *self {
            GenericFraction::Rational(s, ref r) => GenericFraction::Rational(s, r.floor()),
            _ => self.clone(),
        }
    }

    /// Returns the smallest integer greater than or equal to the value
    ///
    /// # Examples
    ///
    /// ```
    /// use fraction::GenericFraction;
    /// type F = GenericFraction<u8>;
    ///
    /// assert_eq! (F::new (7u8, 5u8).ceil (), F::new (10u8, 5u8));
    /// ```
    pub fn ceil(&self) -> Self {
        match *self {
            GenericFraction::Rational(s, ref r) => GenericFraction::Rational(s, r.ceil()),
            _ => self.clone(),
        }
    }

    /// Returns the nearest integer to the value (.5 goes up)
    ///
    /// # Examples
    ///
    /// ```
    /// use fraction::GenericFraction;
    /// type F = GenericFraction<u8>;
    ///
    /// assert_eq! (F::new (7u8, 5u8).round (), F::new (5u8, 5u8));
    /// assert_eq! (F::new (8u8, 5u8).round (), F::new (10u8, 5u8));
    /// assert_eq! (F::new (3u8, 2u8).round (), F::new (4u8, 2u8));
    /// assert_eq! (F::new (1u8, 2u8).round (), F::new (2u8, 2u8));
    /// ```
    pub fn round(&self) -> Self {
        match *self {
            GenericFraction::Rational(s, ref r) => GenericFraction::Rational(s, r.round()),
            _ => self.clone(),
        }
    }

    /// Returns the integer part of the value
    ///
    /// # Examples
    ///
    /// ```
    /// use fraction::GenericFraction;
    /// type F = GenericFraction<u8>;
    ///
    /// assert_eq! (F::new (7u8, 5u8).trunc (), F::new (5u8, 5u8));
    /// assert_eq! (F::new (8u8, 5u8).trunc (), F::new (5u8, 5u8));
    /// ```
    pub fn trunc(&self) -> Self {
        match *self {
            GenericFraction::Rational(s, ref r) => GenericFraction::Rational(s, r.trunc()),
            _ => self.clone(),
        }
    }

    /// Returns the fractional part of a number
    ///
    /// # Examples
    ///
    /// ```
    /// use fraction::GenericFraction;
    /// type F = GenericFraction<u8>;
    ///
    /// assert_eq! (F::new (7u8, 5u8).fract (), F::new (2u8, 5u8));
    /// assert_eq! (F::new (8u8, 5u8).fract (), F::new (3u8, 5u8));
    /// ```
    pub fn fract(&self) -> Self {
        match *self {
            GenericFraction::Rational(s, ref r) => GenericFraction::Rational(s, r.fract()),
            _ => GenericFraction::NaN,
        }
    }

    /// Returns the absolute value of self
    ///
    /// # Examples
    ///
    /// ```
    /// use fraction::GenericFraction;
    /// type F = GenericFraction<u8>;
    ///
    /// assert_eq! (F::nan ().abs (), F::nan ());
    /// assert_eq! (F::infinity ().abs (), F::infinity ());
    /// assert_eq! (F::neg_infinity ().abs (), F::infinity ());
    /// assert_eq! (F::new (1u8, 2u8).abs (), F::new (1u8, 2u8));
    /// assert_eq! (F::new_neg (1u8, 2u8).abs (), F::new (1u8, 2u8));
    /// ```
    pub fn abs(&self) -> Self {
        match *self {
            GenericFraction::NaN => GenericFraction::NaN,
            GenericFraction::Infinity(_) => GenericFraction::Infinity(Sign::Plus),
            GenericFraction::Rational(_, ref r) => GenericFraction::Rational(Sign::Plus, r.clone()),
        }
    }

    /// Returns a number that represents the sign of self
    ///
    ///  * 1.0 if the number is positive, +0.0 or INFINITY
    ///  * -1.0 if the number is negative, -0.0 or NEG_INFINITY
    ///  * NAN if the number is NAN
    ///
    /// # Examples
    ///
    /// ```
    /// use fraction::GenericFraction;
    /// type F = GenericFraction<u8>;
    ///
    /// assert_eq! (F::new (1u8, 2u8).signum (), F::new (1u8, 1u8));
    /// assert_eq! (F::new (0u8, 1u8).signum (), F::new (1u8, 1u8));
    /// assert_eq! (F::infinity ().signum (), F::new (1u8, 1u8));
    /// assert_eq! (F::new_neg (1u8, 2u8).signum (), F::new_neg (1u8, 1u8));
    /// assert_eq! (F::neg_zero ().signum (), F::new_neg (1u8, 1u8));
    /// assert_eq! (F::neg_infinity ().signum (), F::new_neg (1u8, 1u8));
    /// assert_eq! (F::nan ().signum (), F::nan ());
    /// ```
    pub fn signum(&self) -> Self {
        match *self {
            GenericFraction::NaN => GenericFraction::NaN,

            GenericFraction::Infinity(Sign::Plus) => {
                GenericFraction::Rational(Sign::Plus, Ratio::new(T::one(), T::one()))
            }
            GenericFraction::Infinity(Sign::Minus) => {
                GenericFraction::Rational(Sign::Minus, Ratio::new(T::one(), T::one()))
            }

            GenericFraction::Rational(Sign::Plus, _) => {
                GenericFraction::Rational(Sign::Plus, Ratio::new(T::one(), T::one()))
            }
            GenericFraction::Rational(Sign::Minus, _) => {
                GenericFraction::Rational(Sign::Minus, Ratio::new(T::one(), T::one()))
            }
        }
    }

    /// Returns true if the sign is positive
    ///
    /// # Examples
    ///
    /// ```
    /// use fraction::GenericFraction;
    /// type F = GenericFraction<u8>;
    ///
    /// assert! (F::new (1u8, 2u8).is_sign_positive ());
    /// assert! (F::infinity ().is_sign_positive ());
    /// assert! (! F::nan ().is_sign_positive ());
    /// ```
    pub const fn is_sign_positive(&self) -> bool {
        match *self {
            GenericFraction::NaN => false,
            GenericFraction::Infinity(Sign::Plus) => true,
            GenericFraction::Infinity(Sign::Minus) => false,
            GenericFraction::Rational(Sign::Plus, _) => true,
            GenericFraction::Rational(Sign::Minus, _) => false,
        }
    }

    /// Returns true if the sign is negative
    ///
    /// # Examples
    ///
    /// ```
    /// use fraction::GenericFraction;
    /// type F = GenericFraction<u8>;
    ///
    /// assert! (F::new_neg (1u8, 2u8).is_sign_negative ());
    /// assert! (F::neg_zero ().is_sign_negative ());
    /// assert! (F::neg_infinity ().is_sign_negative ());
    /// assert! (! F::nan ().is_sign_negative ());
    /// ```
    pub const fn is_sign_negative(&self) -> bool {
        match *self {
            GenericFraction::NaN => false,
            GenericFraction::Infinity(Sign::Plus) => false,
            GenericFraction::Infinity(Sign::Minus) => true,
            GenericFraction::Rational(Sign::Plus, _) => false,
            GenericFraction::Rational(Sign::Minus, _) => true,
        }
    }

    /// self.clone () * a + b
    ///
    /// Added for interface compatibility with float types
    pub fn mul_add(&self, a: Self, b: Self) -> Self {
        self.clone() * a + b
    }

    /// Takes the reciprocal (inverse) of the value (1/x)
    ///
    /// # Examples
    ///
    /// ```
    /// use fraction::GenericFraction;
    /// type F = GenericFraction<u8>;
    ///
    /// assert_eq! (F::new (1u8, 2u8).recip (), F::new (2u8, 1u8));
    /// assert_eq! (F::new (0u8, 1u8).recip (), F::infinity ());
    /// assert_eq! (F::infinity ().recip (), F::new (0u8, 1u8));
    /// assert_eq! (F::nan ().recip (), F::nan ());
    /// ```
    pub fn recip(&self) -> Self {
        match *self {
            GenericFraction::NaN => GenericFraction::NaN,
            GenericFraction::Infinity(_) => {
                GenericFraction::Rational(Sign::Plus, Ratio::new(T::zero(), T::one()))
            }
            GenericFraction::Rational(s, ref r) if r.is_zero() => GenericFraction::Infinity(s),
            GenericFraction::Rational(s, ref r) => GenericFraction::Rational(s, r.recip()),
        }
    }

    /* ... Some stuff here that has not been implemented for Ratio<T> ... */
}

impl<T: Clone + GenericInteger> fmt::Display for GenericFraction<T> {
    fn fmt(&self, formatter: &mut fmt::Formatter) -> fmt::Result {
        let format = display::Format::new(formatter);
        display::format_fraction(self, formatter, &format)
    }
}

macro_rules! fraction_from_generic_int {
    ( $($F:ty),* ) => {
        $(
        impl<T> From<$F> for GenericFraction<T>
        where
            T: Clone + Integer + GenericInteger + CheckedAdd + CheckedMul + CheckedSub,
            $F: GenericInteger + CheckedAdd + CheckedDiv + CheckedMul + CheckedSub + PartialOrd
        {
            fn from(val: $F) -> GenericFraction<T> {
                if let Some((sign, value)) = read_generic_integer::<T, $F>(val) {
                    GenericFraction::Rational(sign, Ratio::new (value, T::one()))
                } else {
                    GenericFraction::nan()
                }
            }
        }
        )*
    };
}

#[cfg(feature = "with-bigint")]
fraction_from_generic_int!(BigUint, BigInt);

fraction_from_generic_int!(u8, i8, u16, i16, u32, i32, u64, i64, u128, i128, usize, isize);

macro_rules! generic_fraction_from_float {
    ( $($from:ty),*) => {
        $(
        impl<T: Clone + FromPrimitive + Integer + CheckedAdd + CheckedMul + CheckedSub> From<$from> for GenericFraction<T> {
            fn from(val: $from) -> GenericFraction<T> {
                if val.is_nan () { return Self::NaN };
                if val.is_infinite () { return Self::Infinity (if val.is_sign_negative () { Sign::Minus } else { Sign::Plus }) };

                let sign = if val < 0.0 { Sign::Minus } else { Sign::Plus };

                // Using https://math.stackexchange.com/a/1049723/17452 , but rely on Ratio::new() to compute the gcd.
                // Find the max precision of this number
                // Note: the power computations happen in i32 until the end.
                let mut p: i32 = 0;
                let mut new_val = val;
                let ten: $from = 10.0;
                let fallback_to_string_conversion = || Self::from_str(&format!("{:+}", val)).unwrap_or(Self::NaN);
                loop {
                    if (new_val.floor() - new_val).abs() < <$from>::EPSILON {
                        // Yay, we've found the precision of this number
                        break;
                    }
                    // Multiply by the precision
                    // Note: we multiply by powers of ten to avoid this kind of round error with f32s:
                    // https://play.rust-lang.org/?version=stable&mode=debug&edition=2018&gist=b760579f103b7192c20413ebbe167b90
                    p += 1;
                    new_val = val * ten.powi(p);
                    if new_val.is_infinite() {
                        return fallback_to_string_conversion();
                    }
                }

                // We store the sign of the ratio externally, so let's oppose the numerator if need be.
                // The denominator is always positive.
                if new_val < 0.0 {
                    new_val = -new_val;
                }

                let numer: T = match T::from_f64(new_val.into()) {
                    Some(v) => v,
                    None => {
                        return fallback_to_string_conversion();
                    }
                };
                let denom: T = match T::from_f64(ten.powi(p).into()) {
                    Some(v) => v,
                    None => {
                        return fallback_to_string_conversion();
                    }
                };

                Self::Rational(sign, Ratio::new(numer, denom))
            }
        }
        )*
    };
}

generic_fraction_from_float!(f32, f64);

impl<T, N, D> From<(N, D)> for GenericFraction<T>
where
    T: Clone + GenericInteger,
    N: GenericInteger + PartialOrd,
    D: GenericInteger + PartialOrd,
{
    fn from(pair: (N, D)) -> GenericFraction<T> {
        GenericFraction::new_generic(Sign::Plus, pair.0, pair.1).unwrap_or(GenericFraction::NaN)
    }
}

#[cfg(test)]
mod tests {
    #[cfg(feature = "with-bigint")]
    use prelude::BigFraction;

    use crate::error::ParseError;
    #[cfg(feature = "with-bigint")]
    use crate::{BigInt, BigUint};

    use crate::{Bounded, Fraction, GenericFraction, Num, One, Sign, Signed, ToPrimitive, Zero};

    use super::{CheckedAdd, CheckedDiv, CheckedMul, CheckedSub};

    use std::cmp::Ordering;
    use std::collections::HashMap;
    use std::hash::{Hash, Hasher};
    use std::num::FpCategory;
    use std::str::FromStr;

    type Frac = GenericFraction<u8>;

    fn hash_it(target: &impl Hash) -> u64 {
        use std::collections::hash_map::DefaultHasher;

        let mut h = DefaultHasher::new();
        target.hash(&mut h);
        h.finish()
    }

    generate_ops_tests! (
        NaN => {Frac::nan()};
        NegInf => {Frac::neg_infinity()};
        PosInf => {Frac::infinity()};
        Zero => {Frac::new(0, 1)};
        Half => {Frac::new(1, 2)};
        One => {Frac::new(1, 1)};
        Two => {Frac::new(2, 1)};
        Three => {Frac::new(3, 1)};
        Four => {Frac::new(4, 1)};
    );

    #[test]
    fn op_ord() {
        let pin = Frac::infinity();
        let nin = Frac::neg_infinity();
        let nil = Frac::zero();

        let a = Frac::new(3, 4);
        let b = Frac::new(5, 7);

        assert!(a > b);
        assert!(a > nil);
        assert!(b > nil);
        assert!(nin < nil);
        assert!(nil < pin);
    }

    #[test]
    fn from_i8() {
        let f = Fraction::from(-2i8);
        assert_eq!(Sign::Minus, f.sign().unwrap());
        assert_eq!(2, *f.numer().unwrap());
        assert_eq!(1, *f.denom().unwrap());

        let f = Fraction::from(0i8);
        assert_eq!(Sign::Plus, f.sign().unwrap());
        assert_eq!(0, *f.numer().unwrap());
        assert_eq!(1, *f.denom().unwrap());

        let f = Fraction::from(2i8);
        assert_eq!(Sign::Plus, f.sign().unwrap());
        assert_eq!(2, *f.numer().unwrap());
        assert_eq!(1, *f.denom().unwrap());
    }

    #[test]
    fn from_u8() {
        let f = Fraction::from(0u8);
        assert_eq!(Sign::Plus, f.sign().unwrap());
        assert_eq!(0, *f.numer().unwrap());
        assert_eq!(1, *f.denom().unwrap());

        let f = Fraction::from(2u8);
        assert_eq!(Sign::Plus, f.sign().unwrap());
        assert_eq!(2, *f.numer().unwrap());
        assert_eq!(1, *f.denom().unwrap());

        let f = Fraction::from(u8::max_value());
        assert_eq!(Sign::Plus, f.sign().unwrap());
        assert_eq!(u8::max_value() as u64, *f.numer().unwrap());
        assert_eq!(1, *f.denom().unwrap());
    }

    #[test]
    fn from_i16() {
        let f = Fraction::from(-2i16);
        assert_eq!(Sign::Minus, f.sign().unwrap());
        assert_eq!(2, *f.numer().unwrap());
        assert_eq!(1, *f.denom().unwrap());

        let f = Fraction::from(0i16);
        assert_eq!(Sign::Plus, f.sign().unwrap());
        assert_eq!(0, *f.numer().unwrap());
        assert_eq!(1, *f.denom().unwrap());

        let f = Fraction::from(2i16);
        assert_eq!(Sign::Plus, f.sign().unwrap());
        assert_eq!(2, *f.numer().unwrap());
        assert_eq!(1, *f.denom().unwrap());
    }

    #[test]
    fn from_u16() {
        let f = Fraction::from(0u16);
        assert_eq!(Sign::Plus, f.sign().unwrap());
        assert_eq!(0, *f.numer().unwrap());
        assert_eq!(1, *f.denom().unwrap());

        let f = Fraction::from(2u16);
        assert_eq!(Sign::Plus, f.sign().unwrap());
        assert_eq!(2, *f.numer().unwrap());
        assert_eq!(1, *f.denom().unwrap());
    }

    #[test]
    fn from_i32() {
        let f = Fraction::from(-2i32);
        assert_eq!(Sign::Minus, f.sign().unwrap());
        assert_eq!(2, *f.numer().unwrap());
        assert_eq!(1, *f.denom().unwrap());

        let f = Fraction::from(0i32);
        assert_eq!(Sign::Plus, f.sign().unwrap());
        assert_eq!(0, *f.numer().unwrap());
        assert_eq!(1, *f.denom().unwrap());

        let f = Fraction::from(2i32);
        assert_eq!(Sign::Plus, f.sign().unwrap());
        assert_eq!(2, *f.numer().unwrap());
        assert_eq!(1, *f.denom().unwrap());
    }

    #[test]
    fn from_u32() {
        let f = Fraction::from(0u32);
        assert_eq!(Sign::Plus, f.sign().unwrap());
        assert_eq!(0, *f.numer().unwrap());
        assert_eq!(1, *f.denom().unwrap());

        let f = Fraction::from(2u32);
        assert_eq!(Sign::Plus, f.sign().unwrap());
        assert_eq!(2, *f.numer().unwrap());
        assert_eq!(1, *f.denom().unwrap());
    }

    #[test]
    fn from_i64() {
        let f = Fraction::from(-2i64);
        assert_eq!(Sign::Minus, f.sign().unwrap());
        assert_eq!(2, *f.numer().unwrap());
        assert_eq!(1, *f.denom().unwrap());

        let f = Fraction::from(0i64);
        assert_eq!(Sign::Plus, f.sign().unwrap());
        assert_eq!(0, *f.numer().unwrap());
        assert_eq!(1, *f.denom().unwrap());

        let f = Fraction::from(2i64);
        assert_eq!(Sign::Plus, f.sign().unwrap());
        assert_eq!(2, *f.numer().unwrap());
        assert_eq!(1, *f.denom().unwrap());
    }

    #[test]
    fn from_u64() {
        let f = Fraction::from(0u64);
        assert_eq!(Sign::Plus, f.sign().unwrap());
        assert_eq!(0, *f.numer().unwrap());
        assert_eq!(1, *f.denom().unwrap());

        let f = Fraction::from(2u64);
        assert_eq!(Sign::Plus, f.sign().unwrap());
        assert_eq!(2, *f.numer().unwrap());
        assert_eq!(1, *f.denom().unwrap());
    }

    #[test]
    fn from_i128() {
        let f = Fraction::from(0i128);
        assert_eq!(Sign::Plus, f.sign().unwrap());
        assert_eq!(0, *f.numer().unwrap());
        assert_eq!(1, *f.denom().unwrap());

        let f = Fraction::from(2i128);
        assert_eq!(Sign::Plus, f.sign().unwrap());
        assert_eq!(2, *f.numer().unwrap());
        assert_eq!(1, *f.denom().unwrap());

        let f = Fraction::from(-2i128);
        assert_eq!(Sign::Minus, f.sign().unwrap());
        assert_eq!(2, *f.numer().unwrap());
        assert_eq!(1, *f.denom().unwrap());

        let f = Fraction::from(22460602606i128);
        assert_eq!(Sign::Plus, f.sign().unwrap());
        assert_eq!(22460602606, *f.numer().unwrap());
        assert_eq!(1, *f.denom().unwrap());
    }

    #[test]
    fn from_u128() {
        let f = Fraction::from(0u128);
        assert_eq!(Sign::Plus, f.sign().unwrap());
        assert_eq!(0, *f.numer().unwrap());
        assert_eq!(1, *f.denom().unwrap());

        let f = Fraction::from(2u128);
        assert_eq!(Sign::Plus, f.sign().unwrap());
        assert_eq!(2, *f.numer().unwrap());
        assert_eq!(1, *f.denom().unwrap());
    }

    #[test]
    fn from_isize() {
        let f = Fraction::from(-2isize);
        assert_eq!(Sign::Minus, f.sign().unwrap());
        assert_eq!(2, *f.numer().unwrap());
        assert_eq!(1, *f.denom().unwrap());

        let f = Fraction::from(0isize);
        assert_eq!(Sign::Plus, f.sign().unwrap());
        assert_eq!(0, *f.numer().unwrap());
        assert_eq!(1, *f.denom().unwrap());

        let f = Fraction::from(2isize);
        assert_eq!(Sign::Plus, f.sign().unwrap());
        assert_eq!(2, *f.numer().unwrap());
        assert_eq!(1, *f.denom().unwrap());
    }

    #[test]
    fn from_usize() {
        let f = Fraction::from(0usize);
        assert_eq!(Sign::Plus, f.sign().unwrap());
        assert_eq!(0, *f.numer().unwrap());
        assert_eq!(1, *f.denom().unwrap());

        let f = Fraction::from(2usize);
        assert_eq!(Sign::Plus, f.sign().unwrap());
        assert_eq!(2, *f.numer().unwrap());
        assert_eq!(1, *f.denom().unwrap());
    }

    #[test]
    fn from_f32() {
        let f = Fraction::from(0f32);
        assert_eq!(Sign::Plus, f.sign().unwrap());
        assert_eq!(0, *f.numer().unwrap());
        assert_eq!(1, *f.denom().unwrap());

        let f = Fraction::from(0.01f32);
        assert_eq!(Sign::Plus, f.sign().unwrap());
        assert_eq!(1, *f.numer().unwrap());
        assert_eq!(100, *f.denom().unwrap());

        let f = Fraction::from(-0.01f32);
        assert_eq!(Sign::Minus, f.sign().unwrap());
        assert_eq!(1, *f.numer().unwrap());
        assert_eq!(100, *f.denom().unwrap());

        let f = Fraction::from(16584253f32);
        assert_eq!(Sign::Plus, f.sign().unwrap());
        assert_eq!(16584253u64, *f.numer().unwrap());
        assert_eq!(1, *f.denom().unwrap());
    }

    #[test]
    fn from_f64() {
        let f = Fraction::from(0f64);
        assert_eq!(Sign::Plus, f.sign().unwrap());
        assert_eq!(0, *f.numer().unwrap());
        assert_eq!(1, *f.denom().unwrap());

        let f = Fraction::from(0.01f64);
        assert_eq!(Sign::Plus, f.sign().unwrap());
        assert_eq!(1, *f.numer().unwrap());
        assert_eq!(100, *f.denom().unwrap());

        let f = Fraction::from(-0.01f64);
        assert_eq!(Sign::Minus, f.sign().unwrap());
        assert_eq!(1, *f.numer().unwrap());
        assert_eq!(100, *f.denom().unwrap());

        let f = Fraction::from(1658425342060f64);
        assert_eq!(Sign::Plus, f.sign().unwrap());
        assert_eq!(1658425342060u64, *f.numer().unwrap());
        assert_eq!(1, *f.denom().unwrap());
    }

    #[test]
    #[cfg(feature = "with-bigint")]
    fn from_insanity() {
        let number = "2062065394209534095362056240654064520645230645230645230645230645206452064520645203642530940959212130935957";
        let fraction = format!("{}/1", number);
        let f = BigFraction::from_str_radix(&fraction, 10);
        assert!(f.is_ok());
        let f = f.ok().unwrap();
        assert_eq!(
            BigUint::from_str_radix(&number, 10).ok().unwrap(),
            *f.numer().unwrap()
        );
        assert_eq!(BigUint::from(1u8), *f.denom().unwrap());
    }

    #[test]
    #[cfg(feature = "with-bigint")]
    fn from_bigint() {
        let number = BigInt::from(42);
        let frac = BigFraction::from(number);

        assert_eq!(frac, BigFraction::from((42, 1)));

        let number = BigInt::from(-44);
        let frac = BigFraction::from(number);

        assert_eq!(frac, -BigFraction::from((44, 1)));
    }

    #[test]
    #[cfg(feature = "with-bigint")]
    fn from_biguint() {
        let number = BigUint::from(42u32);
        let frac = BigFraction::from(number);

        assert_eq!(frac, BigFraction::from((42, 1)));
    }

    #[test]
    fn from_extremum() {
        type F8 = GenericFraction<u8>;

        let f = F8::from(u8::max_value());
        assert_eq!(Sign::Plus, f.sign().unwrap());
        assert_eq!(u8::max_value(), *f.numer().unwrap());
        assert_eq!(1, *f.denom().unwrap());
    }

    #[test]
    fn hashy() {
        {
            let mut map: HashMap<Fraction, ()> = HashMap::new();

            map.insert(Fraction::from(0.75), ());

            assert!(map.contains_key(&Fraction::new(3u8, 4u8))); // 0.75 == 3/4
            assert!(map.contains_key(&Fraction::new(6u16, 8u16))); // 0.75 == 6/8
            assert!(map.contains_key(&Fraction::new(12u32, 16u32))); // 0.75 == 12/16
            assert!(map.contains_key(&Fraction::new(24u64, 32u64))); // 0.75 == 24/32
            assert!(map.contains_key(&Fraction::new(48u8, 64u16))); // 0.75 == 48/64

            assert!(map.contains_key(&Fraction::from((3i8, 4i8))));
            assert!(map.contains_key(&Fraction::from((6i16, 8i16))));
            assert!(map.contains_key(&Fraction::from((12i32, 16i32))));
            assert!(map.contains_key(&Fraction::from((24i64, 32i64))));
            assert!(map.contains_key(&Fraction::from((48i8, 64i16))));

            assert!(!map.contains_key(&Fraction::from(0.5))); // 0.75 != 1/2
        }

        {
            assert_eq!(hash_it(&Fraction::nan()), hash_it(&Fraction::nan()));
            assert_ne!(hash_it(&Fraction::nan()), hash_it(&Fraction::zero()));
            assert_ne!(
                hash_it(&Fraction::infinity()),
                hash_it(&Fraction::neg_infinity())
            );
            assert_ne!(hash_it(&Fraction::infinity()), hash_it(&Fraction::nan()));
            assert_eq!(
                hash_it(&Fraction::infinity()),
                hash_it(&Fraction::infinity())
            );
            assert_eq!(
                hash_it(&Fraction::neg_infinity()),
                hash_it(&Fraction::neg_infinity())
            );
            assert_eq!(
                hash_it(&Fraction::neg_infinity()),
                hash_it(&Fraction::neg_infinity())
            );

            assert_eq!(
                hash_it(&Fraction::new(1u8, 2u8)),
                hash_it(&Fraction::new(2u8, 4u8))
            );
            assert_eq!(
                hash_it(&Fraction::new(1u8, 0u8)),
                hash_it(&Fraction::new(2u8, 0u8))
            );
            assert_eq!(
                hash_it(&Fraction::new(0u8, 1u8)),
                hash_it(&Fraction::new(0u8, 2u8))
            );

            assert_eq!(hash_it(&Fraction::zero()), hash_it(&Fraction::zero()));
            assert_eq!(hash_it(&Frac::zero()), hash_it(&Frac::neg_zero()));
        }
    }

    #[test]
    fn comparison() {
        assert_eq!(Frac::zero(), Frac::zero());
        assert_eq!(Frac::zero(), Frac::neg_zero());
        assert_eq!(Frac::from(0), Frac::zero());
        assert_eq!(Frac::from(0), Frac::neg_zero());
        assert_eq!(Frac::from(0.5), Frac::new(1u8, 2u8));
        assert_eq!(Frac::from(-0.5), Frac::new_neg(1u8, 2u8));
        assert_ne!(Frac::from(-0.5), Frac::new(1u8, 2u8));

        assert!(!(Frac::zero() < Frac::neg_zero()));
        assert!(!(Frac::neg_zero() < Frac::zero()));

        assert!(!(Frac::zero() > Frac::neg_zero()));
        assert!(!(Frac::neg_zero() > Frac::zero()));

        assert!(Frac::neg_zero() < Frac::new(1u8, 2u8));
        assert!(!(Frac::neg_zero() > Frac::new(1u8, 2u8)));

        assert!(Frac::zero() < Frac::new(1u8, 2u8));
        assert!(!(Frac::zero() > Frac::new(1u8, 2u8)));

        assert!(Frac::new_neg(1u8, 2u8) < Frac::neg_zero());
        assert!(Frac::new_neg(1u8, 2u8) < Frac::zero());

        assert!(!(Frac::new_neg(1u8, 2u8) > Frac::neg_zero()));
        assert!(!(Frac::new_neg(1u8, 2u8) > Frac::zero()));

        assert_eq!(Frac::new(1u8, 2u8), Frac::new(1u8, 2u8));
        assert_eq!(Frac::new_neg(1u8, 2u8), Frac::new_neg(1u8, 2u8));

        assert!(Frac::new_neg(1u8, 2u8) < Frac::new(1u8, 2u8));
        assert!(!(Frac::new(1u8, 2u8) < Frac::new_neg(1u8, 2u8)));
        assert!(!(Frac::new_neg(1u8, 2u8) < Frac::new_neg(1u8, 2u8)));
        assert!(Frac::new_neg(1u8, 2u8) < Frac::new_neg(1u8, 4u8));

        assert!(Frac::new_neg(1u8, 2u8) < Frac::neg_zero());
        assert!(Frac::new_neg(1u8, 2u8) < Frac::zero());
        assert!(!(Frac::neg_zero() < Frac::new_neg(1u8, 2u8)));
        assert!(!(Frac::zero() < Frac::new_neg(1u8, 2u8)));
        assert!(Frac::neg_zero() < Frac::new(1u8, 2u8));
        assert!(Frac::neg_zero() > Frac::new_neg(1u8, 2u8));
        assert!(Frac::zero() > Frac::new_neg(1u8, 2u8));
        assert!(Frac::new(1u8, 2u8) > Frac::neg_zero());
        assert!(!(Frac::new(1u8, 2u8) < Frac::neg_zero()));
        assert!(Frac::zero() < Frac::new(1u8, 2u8));
    }

    #[test]
    fn cmp() {
        /* CMP */
        let nan = Frac::nan();
        let neg_inf = Frac::neg_infinity();
        let neg_one = Frac::one() * -1;
        let zero = Frac::zero();
        let one = Frac::one();
        let inf = Frac::infinity();

        assert_eq!(nan.cmp(&nan), Ordering::Equal);
        assert_eq!(nan.cmp(&neg_inf), Ordering::Less);
        assert_eq!(nan.cmp(&neg_one), Ordering::Less);
        assert_eq!(nan.cmp(&zero), Ordering::Less);
        assert_eq!(nan.cmp(&one), Ordering::Less);
        assert_eq!(nan.cmp(&inf), Ordering::Less);

        assert_eq!(neg_inf.cmp(&nan), Ordering::Greater);
        assert_eq!(neg_inf.cmp(&neg_inf), Ordering::Equal);
        assert_eq!(neg_inf.cmp(&neg_one), Ordering::Less);
        assert_eq!(neg_inf.cmp(&zero), Ordering::Less);
        assert_eq!(neg_inf.cmp(&one), Ordering::Less);
        assert_eq!(neg_inf.cmp(&inf), Ordering::Less);

        assert_eq!(neg_one.cmp(&nan), Ordering::Greater);
        assert_eq!(neg_one.cmp(&neg_inf), Ordering::Greater);
        assert_eq!(neg_one.cmp(&neg_one), Ordering::Equal);
        assert_eq!(neg_one.cmp(&zero), Ordering::Less);
        assert_eq!(neg_one.cmp(&one), Ordering::Less);
        assert_eq!(neg_one.cmp(&inf), Ordering::Less);

        assert_eq!(zero.cmp(&nan), Ordering::Greater);
        assert_eq!(zero.cmp(&neg_inf), Ordering::Greater);
        assert_eq!(zero.cmp(&neg_one), Ordering::Greater);
        assert_eq!(zero.cmp(&zero), Ordering::Equal);
        assert_eq!(zero.cmp(&one), Ordering::Less);
        assert_eq!(zero.cmp(&inf), Ordering::Less);

        assert_eq!(one.cmp(&nan), Ordering::Greater);
        assert_eq!(one.cmp(&neg_inf), Ordering::Greater);
        assert_eq!(one.cmp(&neg_one), Ordering::Greater);
        assert_eq!(one.cmp(&zero), Ordering::Greater);
        assert_eq!(one.cmp(&one), Ordering::Equal);
        assert_eq!(one.cmp(&inf), Ordering::Less);

        assert_eq!(inf.cmp(&nan), Ordering::Greater);
        assert_eq!(inf.cmp(&neg_inf), Ordering::Greater);
        assert_eq!(inf.cmp(&neg_one), Ordering::Greater);
        assert_eq!(inf.cmp(&zero), Ordering::Greater);
        assert_eq!(inf.cmp(&one), Ordering::Greater);
        assert_eq!(inf.cmp(&inf), Ordering::Equal);
    }

    #[test]
    fn from_str() {
        assert_eq!(Ok(Frac::zero()), Frac::from_str("0"));
        assert_eq!(Ok(Frac::zero()), Frac::from_str("-0"));
        assert_eq!(Ok(Frac::zero()), Frac::from_str("+0"));

        assert_eq!(Ok(Frac::zero()), Frac::from_str("0.0"));
        assert_eq!(Ok(Frac::zero()), Frac::from_str("-0.0"));
        assert_eq!(Ok(Frac::zero()), Frac::from_str("+0.0"));

        assert_eq!(Ok(Fraction::zero()), Fraction::from_str("0.000000"));
        assert_eq!(Ok(Fraction::zero()), Fraction::from_str("-0.000000"));
        assert_eq!(Ok(Fraction::zero()), Fraction::from_str("+0.000000"));

        assert_eq!(Ok(Fraction::zero()), Fraction::from_str("0/1"));
        assert_eq!(Ok(Fraction::zero()), Fraction::from_str("-0/1"));
        assert_eq!(Ok(Fraction::zero()), Fraction::from_str("+0/1"));

        assert_eq!(
            Ok(Fraction::from(10000000000000_u64)),
            Fraction::from_str("10000000000000.0000000000")
        );

        #[cfg(feature = "with-bigint")]
        {
            assert_eq!(
                Ok(BigFraction::zero()),
                BigFraction::from_str(
                    "00000000000000000000000000.0000000000000000000000000000000000000000000"
                )
            );
            assert_eq!(
                Ok(BigFraction::zero()),
                BigFraction::from_str(
                    "-0000000000000000000000000.0000000000000000000000000000000000000000000"
                )
            );
            assert_eq!(
                Ok(BigFraction::zero()),
                BigFraction::from_str(
                    "+0000000000000000000000000.0000000000000000000000000000000000000000000"
                )
            );

            assert_eq!(
                Ok(BigFraction::zero()),
                BigFraction::from_str("00000000000000000000000000/1")
            );
            assert_eq!(
                Ok(BigFraction::zero()),
                BigFraction::from_str("-0000000000000000000000000/1")
            );
            assert_eq!(
                Ok(BigFraction::zero()),
                BigFraction::from_str("+0000000000000000000000000/1")
            );
        }

        assert_eq!(Ok(Frac::one()), Frac::from_str("1"));
        assert_eq!(Ok(Frac::new_neg(1, 1)), Frac::from_str("-1"));
        assert_eq!(Ok(Frac::one()), Frac::from_str("+1"));

        assert_eq!(Ok(Frac::one()), Frac::from_str("1.0"));
        assert_eq!(Ok(Frac::new_neg(1, 1)), Frac::from_str("-1.0"));
        assert_eq!(Ok(Frac::one()), Frac::from_str("+1.00"));

        assert_eq!(Ok(Frac::one()), Frac::from_str("1/1"));
        assert_eq!(Ok(Frac::new_neg(1, 1)), Frac::from_str("-1/1"));
        assert_eq!(Ok(Frac::one()), Frac::from_str("+1/1"));

        assert_eq!(Ok(Frac::new(1, 2)), Frac::from_str("0.5"));
        assert_eq!(Ok(Frac::new(1, 2)), Frac::from_str("1/2"));

        assert_eq!(
            Ok(Fraction::new(3333u64, 5000u64)),
            Fraction::from_str("0.6666")
        );
        assert_eq!(
            Ok(Fraction::new(3333u64, 5000u64)),
            Fraction::from_str("3333/5000")
        );

        assert_eq!(Err(ParseError::ParseIntError), Frac::from_str("test"));
        assert_eq!(Err(ParseError::ParseIntError), Frac::from_str("1test"));
        assert_eq!(Err(ParseError::ParseIntError), Frac::from_str("1.26t8"));

        // this is due to the std library which issues ParseIntError on the whole part overflow
        assert_eq!(Err(ParseError::ParseIntError), Frac::from_str("120202040"));
        assert_eq!(Err(ParseError::ParseIntError), Frac::from_str("1.20602604"));

        assert_eq!(Err(ParseError::OverflowError), Frac::from_str("255.255"));

        assert_eq!(Err(ParseError::ParseIntError), Frac::from_str("256/256"));
    }

    #[test]
    fn new_generic() {
        {
            type F = GenericFraction<u8>;

            let f12 = F::new_generic(Sign::Plus, 1i8, 2u8).unwrap();
            let f34 = F::new_generic(Sign::Minus, 3i16, 4u32).unwrap();
            let f56 = F::new_generic(Sign::Plus, -5i64, 6u128).unwrap();
            let f78 = F::new_generic(Sign::Minus, 7usize, -8isize).unwrap();

            #[cfg(feature = "with-bigint")]
            {
                let fbig =
                    F::new_generic(Sign::Minus, -BigInt::from(254), BigUint::from(255u32)).unwrap();

                assert_eq!(
                    (
                        fbig.sign().unwrap(),
                        *fbig.numer().unwrap(),
                        *fbig.denom().unwrap()
                    ),
                    (Sign::Plus, 254u8, 255u8)
                );
            }

            assert_eq!(
                (
                    f12.sign().unwrap(),
                    *f12.numer().unwrap(),
                    *f12.denom().unwrap()
                ),
                (Sign::Plus, 1u8, 2u8)
            );
            assert_eq!(
                (
                    f34.sign().unwrap(),
                    *f34.numer().unwrap(),
                    *f34.denom().unwrap()
                ),
                (Sign::Minus, 3u8, 4u8)
            );
            assert_eq!(
                (
                    f56.sign().unwrap(),
                    *f56.numer().unwrap(),
                    *f56.denom().unwrap()
                ),
                (Sign::Minus, 5u8, 6u8)
            );
            assert_eq!(
                (
                    f78.sign().unwrap(),
                    *f78.numer().unwrap(),
                    *f78.denom().unwrap()
                ),
                (Sign::Plus, 7u8, 8u8)
            );

            assert_eq!(None, F::new_generic(Sign::Plus, 256, 1)); // overflow
            assert_eq!(None, F::new_generic(Sign::Plus, 1, 257)); // overflow
        }

        {
            type F = GenericFraction<i8>;

            let f12 = F::new_generic(Sign::Plus, 1i8, 2u8).unwrap();
            let f34 = F::new_generic(Sign::Minus, 3i16, 4u32).unwrap();
            let f56 = F::new_generic(Sign::Plus, -5i64, 6u128).unwrap();
            let f78 = F::new_generic(Sign::Minus, 7usize, -8isize).unwrap();

            assert_eq!(
                (
                    f12.sign().unwrap(),
                    *f12.numer().unwrap(),
                    *f12.denom().unwrap()
                ),
                (Sign::Plus, 1i8, 2i8)
            );
            assert_eq!(
                (
                    f34.sign().unwrap(),
                    *f34.numer().unwrap(),
                    *f34.denom().unwrap()
                ),
                (Sign::Minus, 3i8, 4i8)
            );
            assert_eq!(
                (
                    f56.sign().unwrap(),
                    *f56.numer().unwrap(),
                    *f56.denom().unwrap()
                ),
                (Sign::Minus, 5i8, 6i8)
            );
            assert_eq!(
                (
                    f78.sign().unwrap(),
                    *f78.numer().unwrap(),
                    *f78.denom().unwrap()
                ),
                (Sign::Plus, 7i8, 8i8)
            );

            assert_eq!(None, F::new_generic(Sign::Plus, 128, 1)); // overflow
            assert_eq!(None, F::new_generic(Sign::Plus, 256, 1)); // overflow

            #[cfg(feature = "with-bigint")]
            {
                let fbig =
                    F::new_generic(Sign::Minus, -BigInt::from(126), BigUint::from(127u8)).unwrap();

                assert_eq!(
                    (
                        fbig.sign().unwrap(),
                        *fbig.numer().unwrap(),
                        *fbig.denom().unwrap()
                    ),
                    (Sign::Plus, 126i8, 127i8)
                );
            }
        }

        #[cfg(feature = "with-bigint")]
        {
            type F = GenericFraction<BigUint>;

            let f12 = F::new_generic(Sign::Plus, 1i8, 2u8).unwrap();
            let f34 = F::new_generic(Sign::Minus, 3i16, 4u32).unwrap();
            let f56 = F::new_generic(Sign::Plus, -5i64, 6u128).unwrap();
            let f78 = F::new_generic(Sign::Minus, 7usize, -8isize).unwrap();
            let fbig =
                F::new_generic(Sign::Minus, -BigInt::from(254), BigUint::from(255u32)).unwrap();

            assert_eq!(
                (
                    f12.sign().unwrap(),
                    f12.numer().unwrap(),
                    f12.denom().unwrap()
                ),
                (Sign::Plus, &BigUint::from(1u8), &BigUint::from(2u8))
            );
            assert_eq!(
                (
                    f34.sign().unwrap(),
                    f34.numer().unwrap(),
                    f34.denom().unwrap()
                ),
                (Sign::Minus, &BigUint::from(3u8), &BigUint::from(4u8))
            );
            assert_eq!(
                (
                    f56.sign().unwrap(),
                    f56.numer().unwrap(),
                    f56.denom().unwrap()
                ),
                (Sign::Minus, &BigUint::from(5u8), &BigUint::from(6u8))
            );
            assert_eq!(
                (
                    f78.sign().unwrap(),
                    f78.numer().unwrap(),
                    f78.denom().unwrap()
                ),
                (Sign::Plus, &BigUint::from(7u8), &BigUint::from(8u8))
            );
            assert_eq!(
                (
                    fbig.sign().unwrap(),
                    fbig.numer().unwrap(),
                    fbig.denom().unwrap()
                ),
                (Sign::Plus, &BigUint::from(254u8), &BigUint::from(255u8))
            );
        }

        #[cfg(feature = "with-bigint")]
        {
            type F = GenericFraction<BigInt>;

            let f12 = F::new_generic(Sign::Plus, 1i8, 2u8).unwrap();
            let f34 = F::new_generic(Sign::Minus, 3i16, 4u32).unwrap();
            let f56 = F::new_generic(Sign::Plus, -5i64, 6u128).unwrap();
            let f78 = F::new_generic(Sign::Minus, 7usize, -8isize).unwrap();
            let fbig =
                F::new_generic(Sign::Minus, -BigInt::from(254), BigUint::from(255u32)).unwrap();

            assert_eq!(
                (
                    f12.sign().unwrap(),
                    f12.numer().unwrap(),
                    f12.denom().unwrap()
                ),
                (Sign::Plus, &BigInt::from(1u8), &BigInt::from(2u8))
            );
            assert_eq!(
                (
                    f34.sign().unwrap(),
                    f34.numer().unwrap(),
                    f34.denom().unwrap()
                ),
                (Sign::Minus, &BigInt::from(3u8), &BigInt::from(4u8))
            );
            assert_eq!(
                (
                    f56.sign().unwrap(),
                    f56.numer().unwrap(),
                    f56.denom().unwrap()
                ),
                (Sign::Minus, &BigInt::from(5u8), &BigInt::from(6u8))
            );
            assert_eq!(
                (
                    f78.sign().unwrap(),
                    f78.numer().unwrap(),
                    f78.denom().unwrap()
                ),
                (Sign::Plus, &BigInt::from(7u8), &BigInt::from(8u8))
            );
            assert_eq!(
                (
                    fbig.sign().unwrap(),
                    fbig.numer().unwrap(),
                    fbig.denom().unwrap()
                ),
                (Sign::Plus, &BigInt::from(254u8), &BigInt::from(255u8))
            );
        }

        {
            type F = GenericFraction<u128>;

            let f1 = F::new_generic(Sign::Plus, 123456788u64, 123456789i32).unwrap();
            let f2 = F::new_generic(Sign::Minus, 1234567890122u64, -1234567890123i64).unwrap();

            assert_eq!(
                (
                    f1.sign().unwrap(),
                    *f1.numer().unwrap(),
                    *f1.denom().unwrap()
                ),
                (Sign::Plus, 123456788u128, 123456789u128)
            );
            assert_eq!(
                (
                    f2.sign().unwrap(),
                    *f2.numer().unwrap(),
                    *f2.denom().unwrap()
                ),
                (Sign::Plus, 1234567890122u128, 1234567890123u128)
            );
        }
    }

    #[test]
    fn sign() {
        let p = Sign::Plus;
        let m = Sign::Minus;

        assert_ne!(p, m);
        assert_eq!(p, Sign::Plus);
        assert_eq!(m, Sign::Minus);

        assert_eq!(m, p * m);
        assert_eq!(p, p * p);
        assert_eq!(p, m * m);
        assert_eq!(m, m * p);

        assert!(p.is_positive());
        assert!(!p.is_negative());

        assert!(!m.is_positive());
        assert!(m.is_negative());
    }

    #[test]
    fn fraction() {
        assert_eq!(Frac::nan(), Frac::new(0, 0));
        assert_eq!(Frac::infinity(), Frac::new(1, 0));

        assert!(Frac::nan().numer().is_none());
        assert!(Frac::nan().denom().is_none());

        assert_eq!(
            Fraction::new(5u64, 8u64),
            Fraction::from_fraction(Frac::new(5u8, 8u8))
        );
        assert_eq!(Fraction::nan(), Fraction::from_fraction(Frac::nan()));
        assert_eq!(
            Fraction::infinity(),
            Fraction::from_fraction(Frac::infinity())
        );

        assert_eq!(Frac::min_value(), Frac::new_neg(255, 1));
        assert_eq!(Frac::max_value(), Frac::new(255, 1));

        assert_ne!(Frac::neg_infinity(), Frac::infinity());
        assert_ne!(Frac::nan(), Frac::zero());
        assert_ne!(Frac::zero(), Frac::nan());
        assert_ne!(Frac::new_neg(1, 2), Frac::new(1, 2));
        assert_eq!(Frac::neg_zero(), Frac::zero());
        assert_ne!(Frac::infinity(), Frac::nan());

        assert!(!(Frac::infinity() > Frac::infinity()));
        assert!((Frac::infinity() > Frac::neg_infinity()));
        assert!(!(Frac::neg_infinity() > Frac::infinity()));

        assert!(Frac::infinity() > Frac::max_value());
        assert!(Frac::min_value() > Frac::neg_infinity());

        assert_eq!(-Frac::infinity(), Frac::neg_infinity());

        assert_eq!(-&Frac::nan(), Frac::nan());
        assert_eq!(-&Frac::infinity(), Frac::neg_infinity());
        assert_eq!(-&Frac::one(), Frac::new_neg(1, 1));

        assert_eq!(-&Frac::zero(), Frac::zero());

        assert_eq!(
            Frac::new_neg(1, 1) + Frac::new_neg(1, 1),
            Frac::new_neg(2, 1)
        );
        assert_eq!(
            &Frac::new_neg(1, 1) + &Frac::new_neg(1, 1),
            Frac::new_neg(2, 1)
        );

        assert_eq!(Frac::new_neg(1, 1) - Frac::new_neg(1, 1), Frac::zero());
        assert_eq!(Frac::new_neg(1, 1) - Frac::new_neg(2, 1), Frac::one());
        assert_eq!(&Frac::new_neg(1, 1) - &Frac::new_neg(1, 1), Frac::zero());
        assert_eq!(&Frac::new_neg(1, 1) - &Frac::new_neg(2, 1), Frac::one());

        assert_eq!(Frac::new(1, 255), Frac::min_positive_value());

        assert!(Frac::infinity().is_infinite());
        assert!(Frac::neg_infinity().is_infinite());
        assert!(!Frac::one().is_infinite());

        assert!(!Frac::infinity().is_finite());
        assert!(!Frac::neg_infinity().is_finite());
        assert!(Frac::one().is_finite());

        assert_eq!(FpCategory::Normal, Frac::one().classify());
        assert_eq!(FpCategory::Infinite, Frac::infinity().classify());
        assert_eq!(FpCategory::Zero, Frac::zero().classify());
        assert_eq!(FpCategory::Nan, Frac::nan().classify());

        assert_eq!(Frac::nan(), Frac::nan().floor());
        assert_eq!(Frac::one(), Frac::new(3, 2).floor());

        assert_eq!(Frac::nan(), Frac::nan().ceil());
        assert_eq!(Frac::one(), Frac::new(1, 2).ceil());

        assert_eq!(Frac::nan(), Frac::nan().round());
        assert_eq!(Frac::one(), Frac::new(1, 2).round());
        assert_eq!(Frac::new(2, 1), Frac::new(3, 2).round());
        assert_eq!(Frac::one(), Frac::new(4, 3).round());

        assert_eq!(Frac::nan(), Frac::nan().trunc());
        assert_eq!(Frac::zero(), Frac::new(1, 2).trunc());
        assert_eq!(Frac::one(), Frac::new(3, 2).trunc());

        assert_eq!(Frac::nan(), Frac::nan().fract());
        assert_eq!(Frac::new(1, 2), Frac::new(1, 2).fract());
        assert_eq!(Frac::new(1, 2), Frac::new(3, 2).fract());

        assert!(!Frac::nan().is_sign_positive());
        assert!(!Frac::nan().is_sign_negative());

        assert!(Frac::infinity().is_sign_positive());
        assert!(!Frac::neg_infinity().is_sign_positive());

        assert!(!Frac::infinity().is_sign_negative());
        assert!(Frac::neg_infinity().is_sign_negative());

        assert!(Frac::one().is_sign_positive());
        assert!(!Frac::one().is_sign_negative());

        assert!(!Frac::new_neg(1, 1).is_sign_positive());
        assert!(Frac::new_neg(1, 1).is_sign_negative());

        assert_eq!(
            Frac::new(3, 1),
            Frac::one().mul_add(Frac::new(2, 1), Frac::one())
        );

        assert_eq!(Frac::nan(), Frac::nan().recip());
        assert_eq!(Frac::zero(), Frac::infinity().recip());
        assert_eq!(Frac::zero(), Frac::neg_infinity().recip());
        assert_eq!(Frac::infinity(), Frac::zero().recip());
        assert_eq!(Frac::new(2, 1), Frac::new(1, 2).recip());
    }

    #[test]
    fn from_str_radix() {
        assert_eq!(Frac::one(), Frac::from_str_radix("5/5", 10).unwrap());
        assert_eq!(Frac::one(), Frac::from_str_radix("+5/5", 10).unwrap());
        assert_eq!(Frac::new(1, 2), Frac::from_str_radix("+5/10", 10).unwrap());
        assert_eq!(
            Frac::new_neg(4, 3),
            Frac::from_str_radix("-4/3", 10).unwrap()
        );
    }

    #[test]
    fn signed() {
        // abs
        assert_eq!(Frac::one(), <Frac as Signed>::abs(&Frac::new_neg(1, 1)));
        assert_eq!(Frac::nan(), <Frac as Signed>::abs(&Frac::nan()));
        assert_eq!(Frac::infinity(), <Frac as Signed>::abs(&Frac::infinity()));
        assert_eq!(
            Frac::infinity(),
            <Frac as Signed>::abs(&Frac::neg_infinity())
        );

        // abs_sub
        assert_eq!(Frac::nan(), Frac::nan().abs_sub(&Frac::nan()));
        assert_eq!(Frac::nan(), Frac::infinity().abs_sub(&Frac::nan()));
        assert_eq!(Frac::zero(), Frac::infinity().abs_sub(&Frac::infinity()));
        assert_eq!(
            Frac::infinity(),
            Frac::infinity().abs_sub(&Frac::neg_infinity())
        );
        assert_eq!(
            Frac::zero(),
            Frac::neg_infinity().abs_sub(&Frac::neg_infinity())
        );
        assert_eq!(
            Frac::zero(),
            Frac::neg_infinity().abs_sub(&Frac::infinity())
        );
        assert_eq!(Frac::infinity(), Frac::infinity().abs_sub(&Frac::one()));
        assert_eq!(
            Frac::infinity(),
            Frac::infinity().abs_sub(&Frac::new_neg(1, 1))
        );
        assert_eq!(Frac::zero(), Frac::neg_infinity().abs_sub(&Frac::one()));
        assert_eq!(Frac::nan(), Frac::one().abs_sub(&Frac::nan()));
        assert_eq!(Frac::zero(), Frac::one().abs_sub(&Frac::infinity()));
        assert_eq!(Frac::infinity(), Frac::one().abs_sub(&Frac::neg_infinity()));
        assert_eq!(
            Frac::neg_infinity(),
            Frac::new_neg(1, 1).abs_sub(&Frac::neg_infinity())
        );
        assert_eq!(Frac::one(), Frac::new(2, 1).abs_sub(&Frac::one()));
        assert_eq!(Frac::one(), Frac::one().abs_sub(&Frac::new(2, 1)));

        // signum
        assert_eq!(Frac::nan(), Frac::nan().signum());
        assert_eq!(Frac::one(), Frac::infinity().signum());
        assert_eq!(Frac::one(), Frac::zero().signum());
        assert_eq!(Frac::one(), Frac::one().signum());
        assert_eq!(-Frac::one(), Frac::neg_infinity().signum());
        assert_eq!(-Frac::one(), Frac::new_neg(1, 1).signum());
    }

    #[test]
    fn to_primitive() {
        assert!(Frac::nan().to_i64().is_none());
        assert!(Frac::nan().to_u64().is_none());

        assert!(Frac::infinity().to_i64().is_none());
        assert!(Frac::infinity().to_u64().is_none());

        assert!(Frac::neg_infinity().to_i64().is_none());
        assert!(Frac::neg_infinity().to_u64().is_none());

        assert_eq!(Some(1), Frac::one().to_i64());
        assert_eq!(Some(1), Frac::one().to_u64());

        assert!(Frac::new(1, 2).to_i64().is_none());
        assert!(Frac::new(1, 2).to_u64().is_none());

        assert_eq!(Some(-1), Frac::new_neg(1, 1).to_i64());
        assert!(Frac::new_neg(1, 1).to_u64().is_none());

        /* f64 */

        assert!(Frac::nan().to_f64().unwrap().is_nan());
        assert_eq!(::std::f64::INFINITY, Frac::infinity().to_f64().unwrap());
        assert_eq!(
            ::std::f64::NEG_INFINITY,
            Frac::neg_infinity().to_f64().unwrap()
        );

        assert_eq!(1f64, Frac::one().to_f64().unwrap());
    }

    #[test]
    fn summing_iterator() {
        let values = vec![Fraction::new(2u64, 3u64), Fraction::new(1u64, 3u64)];
        let sum: Fraction = values.iter().sum();
        assert_eq!(sum, Fraction::new(1u8, 1u8));
    }

    #[test]
    fn product_iterator() {
        let values = vec![Fraction::new(2u64, 3u64), Fraction::new(1u64, 3u64)];
        let product: Fraction = values.iter().product();
        assert_eq!(product, Fraction::new(2u8, 9u8));
    }

    #[test]
    fn fraction_from_float() {
        macro_rules! test_for_smaller_t {
            ( $($t:ty),*) => {
                $(
                    // f32 tests
                    let f = GenericFraction::<$t>::from(-std::f32::NAN);
                    assert_eq!(format!("{}", f), "NaN");
                    let f = GenericFraction::<$t>::from(std::f32::NAN);
                    assert_eq!(format!("{}", f), "NaN");
                    let f = GenericFraction::<$t>::from(-std::f32::MIN);
                    assert_eq!(format!("{}", f), "NaN");
                    let f = GenericFraction::<$t>::from(std::f32::MIN);
                    assert_eq!(format!("{}", f), "NaN");
                    let f = GenericFraction::<$t>::from(-std::f32::MAX);
                    assert_eq!(format!("{}", f), "NaN");
                    let f = GenericFraction::<$t>::from(std::f32::MAX);
                    assert_eq!(format!("{}", f), "NaN");
                    let f = GenericFraction::<$t>::from(-std::f32::INFINITY);
                    assert_eq!(format!("{}", f), "-inf");
                    let f = GenericFraction::<$t>::from(std::f32::INFINITY);
                    assert_eq!(format!("{}", f), "inf");
                    let f = GenericFraction::<$t>::from(-0.0_f32);
                    assert_eq!(format!("{}", f), "0");
                    let f = GenericFraction::<$t>::from(0.0_f32);
                    assert_eq!(format!("{}", f), "0");
                    let f = GenericFraction::<$t>::from(-1.0_f32);
                    assert_eq!(format!("{}", f), "-1");
                    let f = GenericFraction::<$t>::from(1.0_f32);
                    assert_eq!(format!("{}", f), "1");
                    // f64 tests
                    let f = GenericFraction::<$t>::from(-std::f64::NAN);
                    assert_eq!(format!("{}", f), "NaN");
                    let f = GenericFraction::<$t>::from(std::f64::NAN);
                    assert_eq!(format!("{}", f), "NaN");
                    let f = GenericFraction::<$t>::from(-std::f64::MIN);
                    assert_eq!(format!("{}", f), "NaN");
                    let f = GenericFraction::<$t>::from(std::f64::MIN);
                    assert_eq!(format!("{}", f), "NaN");
                    let f = GenericFraction::<$t>::from(-std::f64::MAX);
                    assert_eq!(format!("{}", f), "NaN");
                    let f = GenericFraction::<$t>::from(std::f64::MAX);
                    assert_eq!(format!("{}", f), "NaN");
                    let f = GenericFraction::<$t>::from(-std::f64::INFINITY);
                    assert_eq!(format!("{}", f), "-inf");
                    let f = GenericFraction::<$t>::from(std::f64::INFINITY);
                    assert_eq!(format!("{}", f), "inf");
                    let f = GenericFraction::<$t>::from(-0.0_f64);
                    assert_eq!(format!("{}", f), "0");
                    let f = GenericFraction::<$t>::from(0.0_f64);
                    assert_eq!(format!("{}", f), "0");
                    let f = GenericFraction::<$t>::from(-1.0_f64);
                    assert_eq!(format!("{}", f), "-1");
                    let f = GenericFraction::<$t>::from(1.0_f64);
                    assert_eq!(format!("{}", f), "1");
                    // Arbitrary tests
                    assert_eq!(format!("{}", f), "1");
                    let f = GenericFraction::<$t>::from(2.0);
                    assert_eq!(format!("{}", f), "2");
                    let f = GenericFraction::<$t>::from(0.5);
                    assert_eq!(format!("{}", f), "1/2");
                    let f = GenericFraction::<$t>::from(15978.649);
                    assert_eq!(format!("{}", f), "NaN");
                    let f = GenericFraction::<$t>::from(-0.75);
                    assert_eq!(format!("{}", f), "-3/4");
                )*
            };
        }

        macro_rules! test_for_larger_t {
            ( $($t:ty),*) => {
                $(
                    // f32 tests
                    let f = GenericFraction::<$t>::from(-std::f32::NAN);
                    assert_eq!(format!("{}", f), "NaN");
                    let f = GenericFraction::<$t>::from(std::f32::NAN);
                    assert_eq!(format!("{}", f), "NaN");
                    let f = GenericFraction::<$t>::from(-std::f32::MIN);
                    assert_eq!(format!("{}", f), "NaN");
                    let f = GenericFraction::<$t>::from(std::f32::MIN);
                    assert_eq!(format!("{}", f), "NaN");
                    let f = GenericFraction::<$t>::from(-std::f32::MAX);
                    assert_eq!(format!("{}", f), "NaN");
                    let f = GenericFraction::<$t>::from(std::f32::MAX);
                    assert_eq!(format!("{}", f), "NaN");
                    let f = GenericFraction::<$t>::from(-std::f32::INFINITY);
                    assert_eq!(format!("{}", f), "-inf");
                    let f = GenericFraction::<$t>::from(std::f32::INFINITY);
                    assert_eq!(format!("{}", f), "inf");
                    let f = GenericFraction::<$t>::from(-0.0_f32);
                    assert_eq!(format!("{}", f), "0");
                    let f = GenericFraction::<$t>::from(0.0_f32);
                    assert_eq!(format!("{}", f), "0");
                    let f = GenericFraction::<$t>::from(-1.0_f32);
                    assert_eq!(format!("{}", f), "-1");
                    let f = GenericFraction::<$t>::from(1.0_f32);
                    assert_eq!(format!("{}", f), "1");
                    // f64 tests
                    let f = GenericFraction::<$t>::from(-std::f64::NAN);
                    assert_eq!(format!("{}", f), "NaN");
                    let f = GenericFraction::<$t>::from(std::f64::NAN);
                    assert_eq!(format!("{}", f), "NaN");
                    let f = GenericFraction::<$t>::from(-std::f64::MIN);
                    assert_eq!(format!("{}", f), "NaN");
                    let f = GenericFraction::<$t>::from(std::f64::MIN);
                    assert_eq!(format!("{}", f), "NaN");
                    let f = GenericFraction::<$t>::from(-std::f64::MAX);
                    assert_eq!(format!("{}", f), "NaN");
                    let f = GenericFraction::<$t>::from(std::f64::MAX);
                    assert_eq!(format!("{}", f), "NaN");
                    let f = GenericFraction::<$t>::from(-std::f64::INFINITY);
                    assert_eq!(format!("{}", f), "-inf");
                    let f = GenericFraction::<$t>::from(std::f64::INFINITY);
                    assert_eq!(format!("{}", f), "inf");
                    let f = GenericFraction::<$t>::from(-0.0_f64);
                    assert_eq!(format!("{}", f), "0");
                    let f = GenericFraction::<$t>::from(0.0_f64);
                    assert_eq!(format!("{}", f), "0");
                    let f = GenericFraction::<$t>::from(-1.0_f64);
                    assert_eq!(format!("{}", f), "-1");
                    let f = GenericFraction::<$t>::from(1.0_f64);
                    assert_eq!(format!("{}", f), "1");
                    // Arbitrary tests
                    let f = GenericFraction::<$t>::from(2.0);
                    assert_eq!(format!("{}", f), "2");
                    let f = GenericFraction::<$t>::from(0.5);
                    assert_eq!(format!("{}", f), "1/2");
                    let f = GenericFraction::<$t>::from(15978.649);
                    assert_eq!(format!("{}", f), "15978649/1000");
                    let f = GenericFraction::<$t>::from(-0.75);
                    assert_eq!(format!("{}", f), "-3/4");
                )*
            };
        }

        macro_rules! test_for_big_t {
            ( $($t:ty),*) => {
                $(
                    // Note: we don't test min/max for big_t because the value depends on the type
                    // f32 tests
                    let f = GenericFraction::<$t>::from(-std::f32::NAN);
                    assert_eq!(format!("{}", f), "NaN");
                    let f = GenericFraction::<$t>::from(std::f32::NAN);
                    assert_eq!(format!("{}", f), "NaN");
                    let f = GenericFraction::<$t>::from(-std::f32::INFINITY);
                    assert_eq!(format!("{}", f), "-inf");
                    let f = GenericFraction::<$t>::from(std::f32::INFINITY);
                    assert_eq!(format!("{}", f), "inf");
                    let f = GenericFraction::<$t>::from(-0.0_f32);
                    assert_eq!(format!("{}", f), "0");
                    let f = GenericFraction::<$t>::from(0.0_f32);
                    assert_eq!(format!("{}", f), "0");
                    let f = GenericFraction::<$t>::from(-1.0_f32);
                    assert_eq!(format!("{}", f), "-1");
                    let f = GenericFraction::<$t>::from(1.0_f32);
                    assert_eq!(format!("{}", f), "1");
                    // f64 tests
                    let f = GenericFraction::<$t>::from(-std::f64::NAN);
                    assert_eq!(format!("{}", f), "NaN");
                    let f = GenericFraction::<$t>::from(std::f64::NAN);
                    assert_eq!(format!("{}", f), "NaN");
                    let f = GenericFraction::<$t>::from(-std::f64::INFINITY);
                    assert_eq!(format!("{}", f), "-inf");
                    let f = GenericFraction::<$t>::from(std::f64::INFINITY);
                    assert_eq!(format!("{}", f), "inf");
                    let f = GenericFraction::<$t>::from(-0.0_f64);
                    assert_eq!(format!("{}", f), "0");
                    let f = GenericFraction::<$t>::from(0.0_f64);
                    assert_eq!(format!("{}", f), "0");
                    let f = GenericFraction::<$t>::from(-1.0_f64);
                    assert_eq!(format!("{}", f), "-1");
                    let f = GenericFraction::<$t>::from(1.0_f64);
                    assert_eq!(format!("{}", f), "1");
                    // Arbitrary tests
                    let f = GenericFraction::<$t>::from(2.0);
                    assert_eq!(format!("{}", f), "2");
                    let f = GenericFraction::<$t>::from(0.5);
                    assert_eq!(format!("{}", f), "1/2");
                    let f = GenericFraction::<$t>::from(15978.649);
                    assert_eq!(format!("{}", f), "15978649/1000");
                    let f = GenericFraction::<$t>::from(-0.75);
                    assert_eq!(format!("{}", f), "-3/4");
                    let f = GenericFraction::<$t>::from(-0.5);
                    assert_eq!(format!("{}", f), "-1/2");
                )*
            };
        }

        test_for_smaller_t!(u8, i8, u16, i16);
        test_for_larger_t!(u32, i32, u64, i64, usize, isize);
        test_for_big_t!(u128, i128);

        #[cfg(feature = "with-bigint")]
        {
            use crate::{BigInt, BigUint};
            test_for_big_t!(BigUint, BigInt);
        }
    }

    #[test]
    fn fraction_test_default() {
        let fra = Frac::default();
        assert_eq!(fra.numer(), Some(&0u8));
        assert_eq!(fra.denom(), Some(&1u8));

        #[cfg(feature = "with-bigint")]
        {
            let fra = BigFraction::default();
            assert_eq!(fra.numer(), Some(&BigUint::from(0u8)));
            assert_eq!(fra.denom(), Some(&BigUint::from(1u8)));
        }
    }
}<|MERGE_RESOLUTION|>--- conflicted
+++ resolved
@@ -518,18 +518,6 @@
 
 impl<T: Clone + Integer> Ord for GenericFraction<T> {
     fn cmp(&self, other: &Self) -> Ordering {
-<<<<<<< HEAD
-        if *self == GenericFraction::NaN {
-            if *other == GenericFraction::NaN {
-               Ordering::Equal
-            } else {
-                Ordering::Less
-            }
-        } else if *other == GenericFraction::NaN {
-            Ordering::Greater
-        } else {
-            self.partial_cmp(other).expect("Well when I wrote this the only way partial_cmp() would return None was if one of the argument was NaN, which they weren't in this case.")        
-=======
         match (self, other) {
             (GenericFraction::NaN, GenericFraction::NaN) => Ordering::Equal,
             (GenericFraction::NaN, _) => Ordering::Less,
@@ -537,7 +525,6 @@
             (_, _) => self
                 .partial_cmp(other)
                 .expect("All NaN has been tested above"),
->>>>>>> 538334dc
         }
     }
 }
